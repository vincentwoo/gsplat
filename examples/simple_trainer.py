--- conflicted
+++ resolved
@@ -8,12 +8,8 @@
 from typing import Dict, List, Optional, Tuple, Union
 
 import imageio
-<<<<<<< HEAD
 import roma
-import nerfview
 from gsplat.utils import xyz_to_polar
-=======
->>>>>>> 24abe714
 import numpy as np
 import torch
 import torch.nn.functional as F
@@ -60,11 +56,11 @@
 
     # Path to the Mip-NeRF 360 dataset
     #data_dir: str = "/home/paja/data/whz"
-    #data_dir: str = "/home/paja/data/fasnacht"
+    data_dir: str = "/home/paja/data/fasnacht"
     #data_dir: str = "/home/paja/data/bike_aliked"
     #data_dir: str = "/media/paja/T7/vincent/car"
     #data_dir: str = "/media/paja/T7/vincent/pier90"
-    data_dir: str = "/media/paja/T7/vincent/sutro"
+    #data_dir: str = "/media/paja/T7/vincent/sutro"
     #data_dir: str = "/media/paja/T7/vincent/natanya"
     #data_dir: str = "/media/paja/T7/vincent/pier90_gallery"
     #Downsample factor for the dataset
@@ -222,7 +218,7 @@
     pD = D / _sum
     try:
         entropy = -torch.sum(pD*torch.log(pD), dim=1)
-        erank = torch.exp(entropy) 
+        erank = torch.exp(entropy)
     except Exception as e:
         print(e)
         pass
@@ -694,12 +690,9 @@
         width: int,
         height: int,
         masks: Optional[Tensor] = None,
-<<<<<<< HEAD
-        importance: Optional[Tensor] = None,
-=======
         rasterize_mode: Optional[Literal["classic", "antialiased"]] = None,
         camera_model: Optional[Literal["pinhole", "ortho", "fisheye"]] = None,
->>>>>>> 24abe714
+        importance: Optional[Tensor] = None,
         **kwargs,
     ) -> Tuple[Tensor, Tensor, Dict]:
         w_inv = 1.0 / torch.exp(self.splats["w"]).unsqueeze(1)
@@ -723,8 +716,6 @@
 
         if rasterize_mode is None:
             rasterize_mode = "antialiased" if self.cfg.antialiased else "classic"
-        if camera_model is None:
-            camera_model = self.cfg.camera_model
         render_colors, render_alphas, info = rasterization(
             means=means,
             scene_scale=self.scene_scale,
